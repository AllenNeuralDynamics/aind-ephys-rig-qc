"""
Generates a PDF report from an Open Ephys data directory
"""

import io
import json
import os
import sys
from datetime import datetime

import numpy as np
import pandas as pd
from open_ephys.analysis import Session
import shutil
import os

from aind_ephys_rig_qc import __version__ as package_version
from aind_ephys_rig_qc.pdf_utils import PdfReport
from aind_ephys_rig_qc.qc_figures import (
    plot_drift,
    plot_power_spectrum,
    plot_raw_data,
)
from aind_ephys_rig_qc.temporal_alignment import (
    align_timestamps,
    align_timestamps_harp,
)


def generate_qc_report(
    directory,
    report_name="QC.pdf",
    timestamp_alignment_method="local",
    original_timestamp_filename="original_timestamps.npy",
    num_chunks=3,
    plot_drift_map=True,
    flip_NIDAQ=False,
):
    """
    Generates a PDF report from an Open Ephys data directory

    Saves QC.pdf

    Parameters
    ----------
    directory : str
        The path to the Open Ephys data directory
    report_name : str
        The name of the PDF report
    timestamp_alignment_method : str
        The type of alignment to perform
        Option 1: 'local' (default)
        Option 2: 'harp' (extract Harp timestamps from the NIDAQ stream)
        Option 3: 'none' (don't align timestamps)
    original_timestamp_filename : str
        The name of the file for archiving the original timestamps
    num_chunks : int
        The number of chunks to split the data into for plotting raw data
        and PSD
    plot_drift_map : bool
        Whether to plot the drift map

    """

    output_stream = io.StringIO()
    sys.stdout = output_stream

    pdf = PdfReport("aind-ephys-rig-qc v" + package_version)
    pdf.add_page()
    pdf.set_font("Helvetica", "B", size=12)
    pdf.set_y(30)
    pdf.write(h=12, text="Overview of recordings in:")
    pdf.set_y(40)
    pdf.set_font("Helvetica", size=10)
    pdf.write(h=8, text=f"{directory}")

    pdf.set_font("Helvetica", "", size=10)
    pdf.set_y(60)
    stream_info = get_stream_info(directory)
    pdf.embed_table(stream_info, width=pdf.epw)

    if (
        timestamp_alignment_method == "local"
        or timestamp_alignment_method == "harp"
    ):
        # perform local alignment first in either case
        print("Aligning timestamps to local clock...")
        align_timestamps(
            directory,
            original_timestamp_filename=original_timestamp_filename,
            flip_NIDAQ=flip_NIDAQ,
            pdf=pdf,
        )

        if timestamp_alignment_method == "harp":
            # optionally align to Harp timestamps
            print("Aligning timestamps to Harp clock...")
            align_timestamps_harp(
                directory,
                pdf=pdf,
            )

    print("Creating QC plots...")
    create_qc_plots(
        pdf, directory, num_chunks=num_chunks, plot_drift_map=plot_drift_map
    )

    print("Saving QC report...")
    pdf.output(os.path.join(directory, report_name))
    print("Finished.")
    output_content = output_stream.getvalue()

    outfile = os.path.join(directory, "ephys-rig-QC_output.txt")

    with open(outfile, "a") as output_file:
        output_file.write(datetime.now().strftime("%Y-%m-%d %H:%M:%S") + "\n")
        output_file.write(output_content)


def get_stream_info(directory):
    """
    Get information about the streams in an Open Ephys data directory

    Parameters
    ----------
    directory : str
        The path to the Open Ephys data directory

    Returns
    -------
    pd.DataFrame
        A DataFrame with information about the streams

    """

    session = Session(directory)

    stream_info = {
        "Record Node": [],
        "Rec Idx": [],
        "Exp Idx": [],
        "Stream": [],
        "Duration (s)": [],
        "Channels": [],
    }

    for recordnode in session.recordnodes:
        current_record_node = os.path.basename(recordnode.directory).split(
            "Record Node "
        )[1]

        for recording in recordnode.recordings:
            current_experiment_index = recording.experiment_index
            current_recording_index = recording.recording_index

            for stream in recording.continuous:
                sample_rate = stream.metadata["sample_rate"]
                data_shape = stream.samples.shape
                channel_count = data_shape[1]
                duration = data_shape[0] / sample_rate

                stream_info["Record Node"].append(current_record_node)
                stream_info["Rec Idx"].append(current_recording_index)
                stream_info["Exp Idx"].append(current_experiment_index)
                stream_info["Stream"].append(stream.metadata["stream_name"])
                stream_info["Duration (s)"].append(duration)
                stream_info["Channels"].append(channel_count)

    return pd.DataFrame(data=stream_info)


def get_event_info(events, stream_name):
    """
    Get information about the events in a given stream

    Parameters
    ----------
    events : pd.DataFrame
        A DataFrame with information about the events
    stream_name : str
        The name of the stream to query

    Returns
    -------
    pd.DataFrame
        A DataFrame with information about events for one stream

    """
    event_info = {
        "Line": [],
        "First Time (s)": [],
        "Last Time (s)": [],
        "Event Count": [],
        "Event Rate (Hz)": [],
    }

    events_for_stream = events[events.stream_name == stream_name]

    for line in events_for_stream.line.unique():
        events_for_line = events_for_stream[
            (events_for_stream.line == line) & (events_for_stream.state == 1)
        ]

        frequency = np.mean(np.diff(events_for_line.timestamp))
        first_time = events_for_line.iloc[0].timestamp
        last_time = events_for_line.iloc[-1].timestamp

        event_info["Line"].append(line)
        event_info["First Time (s)"].append(round(first_time, 2))
        event_info["Last Time (s)"].append(round(last_time, 2))
        event_info["Event Count"].append(events_for_line.shape[0])
        event_info["Event Rate (Hz)"].append(round(frequency, 2))

    return pd.DataFrame(data=event_info)


def create_qc_plots(
    pdf,
    directory,
    num_chunks=3,
    raw_chunk_size=1000,
    psd_chunk_size=10000,
    plot_drift_map=True,
):
    """
    Create QC plots for an Open Ephys data directory
    """

    session = Session(directory)

    for recordnode in session.recordnodes:
        current_record_node = os.path.basename(recordnode.directory).split(
            "Record Node "
        )[1]

        for block_index, recording in enumerate(recordnode.recordings):
            current_experiment_index = recording.experiment_index
            current_recording_index = recording.recording_index

            events = recording.events

            for stream in recording.continuous:
                duration = (
                    stream.samples.shape[0] / stream.metadata["sample_rate"]
                )
                start_frames = np.linspace(
                    0, stream.samples.shape[0], num_chunks + 1, endpoint=False
                )[1:]

                stream_name = stream.metadata["stream_name"]
                sample_rate = stream.metadata["sample_rate"]

                pdf.add_page()
                pdf.set_font("Helvetica", "B", size=12)
                pdf.set_y(30)
                pdf.write(h=12, text=f"{stream_name}")
                pdf.set_font("Helvetica", "", size=10)
                pdf.set_y(40)
                pdf.write(h=10, text=f"Record Node: {current_record_node}")
                pdf.set_y(45)
                pdf.write(
                    h=10,
                    text=f"Recording Index: " f"{current_recording_index}",
                )
                pdf.set_y(50)
                pdf.write(
                    h=10,
                    text=f"Experiment Index: " f"{current_experiment_index}",
                )
                pdf.set_y(55)
                pdf.write(
                    h=10,
                    text=f"Source Node: "
                    f"{stream.metadata['source_node_name']}"
                    f" ({stream.metadata['source_node_id']})",
                )
                pdf.set_y(60)
                pdf.write(h=10, text=f"Duration: {duration} s")
                pdf.set_y(65)
                pdf.write(
                    h=10,
                    text=f"Sample Rate: " f"{sample_rate} Hz",
                )
                pdf.set_y(70)
                pdf.write(h=10, text=f"Channels: {stream.samples.shape[1]}")

                df = get_event_info(events, stream_name)

                pdf.set_y(80)
                pdf.set_font("Helvetica", "B", size=11)
                pdf.write(h=12, text="Event info")
                pdf.set_y(90)
                pdf.set_font("Helvetica", "", size=10)
                pdf.embed_table(df, width=pdf.epw)

                pdf.set_y(120)
                pdf.embed_figure(
                    plot_raw_data(
                        data=stream.samples,
                        start_frames=start_frames,
                        sample_rate=sample_rate,
                        stream_name=stream_name,
                        chunk_size=raw_chunk_size,
                    )
                )

                pdf.set_y(200)
                pdf.embed_figure(
                    plot_power_spectrum(
                        data=stream.samples,
                        start_frames=start_frames,
                        sample_rate=sample_rate,
                        stream_name=stream_name,
                        chunk_size=psd_chunk_size,
                    )
                )

                if plot_drift_map:
                    print("Plotting drift map for stream: ", stream_name)
                    if "Probe" in stream_name and "LFP" not in stream_name:
                        pdf.set_y(200)
                        pdf.embed_figure(
                            plot_drift(directory, stream_name, block_index)
                        )


if __name__ == "__main__":
    output_stream = io.StringIO()
    sys.stdout = output_stream
    if len(sys.argv) != 3:
        print("Two input arguments are required:")
        print(" 1. A data directory")
        print(" 2. A JSON parameters file")
    else:
        with open(
            sys.argv[2],
            "r",
        ) as f:
            parameters = json.load(f)
        directory = sys.argv[1]

        print("Running generate_report.py with parameters:")
        for param in parameters:
            print(f"  {param}: {parameters[param]}")

        if not os.path.exists(directory):
            raise ValueError(f"Data directory {directory} does not exist.")

        output_content = output_stream.getvalue()

        outfile = os.path.join(directory, "ephys-rig-QC_output.txt")

        with open(outfile, "a") as output_file:
<<<<<<< HEAD
            output_file.write(
                datetime.now().strftime("%Y-%m-%d %H:%M:%S") + "\n"
            )
            output_file.write(output_content)

=======
            output_file.write(datetime.now().strftime("%Y-%m-%d %H:%M:%S") + "\n")
            output_file.write(output_content)

        
>>>>>>> be24ed25
        generate_qc_report(directory, **parameters)<|MERGE_RESOLUTION|>--- conflicted
+++ resolved
@@ -327,6 +327,8 @@
 if __name__ == "__main__":
     output_stream = io.StringIO()
     sys.stdout = output_stream
+    output_stream = io.StringIO()
+    sys.stdout = output_stream
     if len(sys.argv) != 3:
         print("Two input arguments are required:")
         print(" 1. A data directory")
@@ -351,16 +353,8 @@
         outfile = os.path.join(directory, "ephys-rig-QC_output.txt")
 
         with open(outfile, "a") as output_file:
-<<<<<<< HEAD
-            output_file.write(
-                datetime.now().strftime("%Y-%m-%d %H:%M:%S") + "\n"
-            )
-            output_file.write(output_content)
-
-=======
             output_file.write(datetime.now().strftime("%Y-%m-%d %H:%M:%S") + "\n")
             output_file.write(output_content)
 
         
->>>>>>> be24ed25
         generate_qc_report(directory, **parameters)
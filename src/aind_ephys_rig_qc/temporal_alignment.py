--- conflicted
+++ resolved
@@ -152,19 +152,11 @@
         & (events.state == 1)
     ].line.unique()
 
-<<<<<<< HEAD
-    # stream_folder_names, _ = se.get_neo_streams("openephys", directory)
-    # stream_folder_names = [
-    #     stream_folder_name.split("#")[-1]
-    #     for stream_folder_name in stream_folder_names
-    # ]
-=======
     stream_folder_names, _ = se.get_neo_streams("openephysbinary", directory)
     stream_folder_names = [
         stream_folder_name.split("#")[-1]
         for stream_folder_name in stream_folder_names
     ]
->>>>>>> 14dce997
 
     ncols = len(lines_to_scan)
     figure, axs = plt.subplots(

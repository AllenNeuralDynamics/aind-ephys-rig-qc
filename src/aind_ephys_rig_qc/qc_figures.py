"""
Generates figures for checking ephys data quality
"""

from matplotlib.figure import Figure
from scipy.signal import welch
import numpy as np
import matplotlib.pyplot as plt
from matplotlib.colors import Normalize

import spikeinterface as si
import spikeinterface.extractors as se
from spikeinterface.core.node_pipeline import (
    ExtractDenseWaveforms,
    run_node_pipeline,
)
from spikeinterface.sortingcomponents.peak_detection import (
    DetectPeakLocallyExclusive,
)
from spikeinterface.sortingcomponents.peak_localization import (
    LocalizeCenterOfMass,
)


def plot_raw_data(data, sample_rate, stream_name):
    """
    Plot a snippet of raw data as an image

    Parameters
    ----------
    data : np.ndarray
        The data to plot (samples x channels)
    sample_rate : float
        The sample rate of the data
    stream_name : str
        The name of the stream

    Returns
    -------
    matplotlib.figure.Figure
        Figure object containing the plot
    """

    fig = Figure(figsize=(10, 4))
    ax = fig.subplots()

    ax.imshow(data[:1000, :].T, aspect="auto", cmap="RdBu")
    ax.set_title(f"{stream_name} Raw Data")
    ax.set_xlabel("Samples")
    ax.set_ylabel("Channels")

    return fig


def plot_power_spectrum(directory, stream_name, num_chunks=3, chunk_size=1000):
    """
    Plot the power spectrum of the data

    Parameters
    ----------
    data : np.ndarray
        The data to plot (samples x channels)
    sample_rate : float
        The sample rate of the data
    stream_name : str
        The name of the stream

    Returns
    -------
    matplotlib.figure.Figure
        Figure object containing the plot
    """
    fig = Figure(figsize=(10, 4))
<<<<<<< HEAD
    stream_names, _ = se.get_neo_streams("openephys", directory)
    target_stream = [
        curr_stream_name
        for curr_stream_name in stream_names
        if stream_name in curr_stream_name
    ][0]

    recording = se.read_openephys(
        folder_path=directory, stream_name=target_stream,
    )

    ax = fig.subplots(
        2, num_chunks, gridspec_kw={"height_ratios": [2, 1]}, sharex=True
    )
    sample_rate = recording.get_sampling_frequency()
    subsets = si.get_random_data_chunks(
        recording, num_chunks_per_segment=num_chunks, chunk_size=chunk_size
    )
    for chunk_ind in range(num_chunks):
        subset = subsets[
            (chunk_ind * chunk_size): ((chunk_ind + 1) * chunk_size), :
        ]
        p_channel = []
        for i in range(subset.shape[1]):
            f, p = welch(subset[:, i], fs=sample_rate)
            ax[1, chunk_ind].plot(f, p)
            p_channel.append(p)

        p_channel = np.array(p_channel)
        extent = [f.min(), f.max(), subset.shape[1] - 1, 0]
        ax[0, chunk_ind].imshow(
            p_channel, extent=extent, aspect="auto", cmap="inferno"
        )
        ax[0, chunk_ind].set_ylabel("Channels")
        ax[0, chunk_ind].set_title(f"{stream_name} PSD")
        ax[1, chunk_ind].set_xlabel("Frequency")
        ax[1, chunk_ind].set_ylabel("Power")
=======
    ax = fig.subplots(2, 1, gridspec_kw={"height_ratios": [2, 1]}, sharex=True)

    subset = data[:1000, :]
    p_channel = []
    for i in range(subset.shape[1]):
        f, p = welch(subset[:, i], fs=sample_rate)
        ax[1].plot(f, p)
        p_channel.append(p)

    p_channel = np.array(p_channel)
    extent = [f.min(), f.max(), subset.shape[1] - 1, 0]
    ax[0].imshow(p_channel, extent=extent, aspect="auto", cmap="inferno")
    ax[0].set_ylabel("Channels")
    ax[0].set_title(f"{stream_name} PSD")
    ax[1].set_xlabel("Frequency")
    ax[1].set_ylabel("Power")
>>>>>>> 6c2f0188

    return fig


def plot_drift(diretory, stream_name):
    """
    Plot the drift of the data by spike localization

    Parameters
    ----------
    openephys_folder : str
        The path to the OpenEphys data folder

    Returns
    -------
    matplotlib.figure.Figure
        Figure object containing the plot
    """
    """set parameters for drift visualization"""
    visualization_drift_params = {
        "detection": {
            "peak_sign": "neg",
            "detect_threshold": 5,
            "exclude_sweep_ms": 0.1,
        },
        "localization": {
            "ms_before": 0.1,
            "ms_after": 0.3,
            "radius_um": 100.0,
        },
        "n_skip": 30,
        "alpha": 0.15,
        "vmin": -200,
        "vmax": 0,
        "cmap": "Greys_r",
        "figsize": [10, 10],
    }

    """ get blocks/experiments and streams info """
    si.set_global_job_kwargs(n_jobs=-1)

    """ drift """
    cmap = plt.get_cmap(visualization_drift_params["cmap"])
    norm = Normalize(
        vmin=visualization_drift_params["vmin"],
        vmax=visualization_drift_params["vmax"],
        clip=True,
    )
    n_skip = visualization_drift_params["n_skip"]
    alpha = visualization_drift_params["alpha"]

    stream_names, _ = se.get_neo_streams("openephys", diretory)
    spike_stream = [
        curr_stream_name
        for curr_stream_name in stream_names
        if stream_name in curr_stream_name
    ][0]

    recording = se.read_openephys(
        folder_path=diretory, stream_name=spike_stream,
    )

    """ Here we use the node pipeline implementation """
    peak_detector_node = DetectPeakLocallyExclusive(
        recording, **visualization_drift_params["detection"]
    )
    extract_dense_waveforms_node = ExtractDenseWaveforms(
        recording,
        ms_before=visualization_drift_params["localization"]["ms_before"],
        ms_after=visualization_drift_params["localization"]["ms_after"],
        parents=[peak_detector_node],
        return_output=False,
    )
    localize_peaks_node = LocalizeCenterOfMass(
        recording,
        radius_um=visualization_drift_params["localization"]["radius_um"],
        parents=[peak_detector_node, extract_dense_waveforms_node],
    )
    pipeline_nodes = [
        peak_detector_node,
        extract_dense_waveforms_node,
        localize_peaks_node,
    ]
    peaks, peak_locations = run_node_pipeline(
        recording, nodes=pipeline_nodes, job_kwargs=si.get_global_job_kwargs()
    )
    peak_amps = peaks["amplitude"]
    y_locs = recording.get_channel_locations()[:, 1]
    ylim = [np.min(y_locs), np.max(y_locs)]

    fig_drift, axs_drift = plt.subplots(
        ncols=recording.get_num_segments(),
        figsize=visualization_drift_params["figsize"],
    )
    for segment_index in range(recording.get_num_segments()):
        segment_mask = peaks["segment_index"] == segment_index
        x = peaks[segment_mask]["sample_index"] / recording.sampling_frequency
        y = peak_locations[segment_mask]["y"]
        # subsample
        x_sub = x[::n_skip]
        y_sub = y[::n_skip]
        a_sub = peak_amps[::n_skip]
        colors = cmap(norm(a_sub))

    if recording.get_num_segments() == 1:
        ax_drift = axs_drift
    else:
        ax_drift = axs_drift[segment_index]
    ax_drift.scatter(x_sub, y_sub, s=1, c=colors, alpha=alpha)
    ax_drift.set_xlabel("time (s)", fontsize=12)
    ax_drift.set_ylabel("depth ($\\mu$m)", fontsize=12)
    ax_drift.set_xlim(
        0,
        recording.get_num_samples(segment_index=segment_index)
        / recording.sampling_frequency,
    )
    ax_drift.set_ylim(ylim)
    ax_drift.spines["top"].set_visible(False)
    ax_drift.spines["right"].set_visible(False)

    ax_drift.set_title(stream_name)

    return fig_drift<|MERGE_RESOLUTION|>--- conflicted
+++ resolved
@@ -71,7 +71,6 @@
         Figure object containing the plot
     """
     fig = Figure(figsize=(10, 4))
-<<<<<<< HEAD
     stream_names, _ = se.get_neo_streams("openephys", directory)
     target_stream = [
         curr_stream_name
@@ -109,24 +108,6 @@
         ax[0, chunk_ind].set_title(f"{stream_name} PSD")
         ax[1, chunk_ind].set_xlabel("Frequency")
         ax[1, chunk_ind].set_ylabel("Power")
-=======
-    ax = fig.subplots(2, 1, gridspec_kw={"height_ratios": [2, 1]}, sharex=True)
-
-    subset = data[:1000, :]
-    p_channel = []
-    for i in range(subset.shape[1]):
-        f, p = welch(subset[:, i], fs=sample_rate)
-        ax[1].plot(f, p)
-        p_channel.append(p)
-
-    p_channel = np.array(p_channel)
-    extent = [f.min(), f.max(), subset.shape[1] - 1, 0]
-    ax[0].imshow(p_channel, extent=extent, aspect="auto", cmap="inferno")
-    ax[0].set_ylabel("Channels")
-    ax[0].set_title(f"{stream_name} PSD")
-    ax[1].set_xlabel("Frequency")
-    ax[1].set_ylabel("Power")
->>>>>>> 6c2f0188
 
     return fig
 
@@ -168,7 +149,7 @@
     """ get blocks/experiments and streams info """
     si.set_global_job_kwargs(n_jobs=-1)
 
-    """ drift """
+    """ drift raster"""
     cmap = plt.get_cmap(visualization_drift_params["cmap"])
     norm = Normalize(
         vmin=visualization_drift_params["vmin"],
